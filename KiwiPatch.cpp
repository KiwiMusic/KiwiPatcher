--- conflicted
+++ resolved
@@ -34,12 +34,12 @@
     // ================================================================================ //
     
     Patcher::Patcher(sInstance instance) noexcept :
-    GuiModel(instance),
+    GuiSketcher(instance),
     DspChain(instance),
     m_instance(instance)
     {
-        createAttr(Tags::position,          "Position",                     "Appearance", Point(30., 30.));
-        createAttr(Tags::size,              "Size",                         "Appearance", Size(800., 600.));
+        setPosition(Point(30., 30.));
+        setSize(Size(800., 600.));
         createAttr(Tags::unlocked_bgcolor,  "Unlocked Background Color",    "Appearance",   Color(0.88, 0.89, 0.88, 1.));
         createAttr(Tags::locked_bgcolor,    "Locked Background Color",      "Appearance",   Color(0.88, 0.89, 0.88, 1.));
         createAttr(Tags::gridsize,          "Grid Size",                    "Editing",      long(20ul));
@@ -82,11 +82,7 @@
                     DspChain::add(dspnode);
                 }
                 m_objects.push_back(object);
-<<<<<<< HEAD
-                GuiModel::addChild(object);
-=======
                 m_listeners.call(&Listener::objectCreated, getShared(), object);
->>>>>>> 94a010d4
                 object->loaded();
             }
         }
@@ -265,10 +261,6 @@
                 
                 m_listeners.call(&Listener::objectRemoved, getShared(), object);
                 m_objects.erase(it);
-<<<<<<< HEAD
-                GuiModel::removeChild(object);
-=======
->>>>>>> 94a010d4
                 m_free_ids.push_back(object->getId());
             }
         }
@@ -374,7 +366,8 @@
             shared_ptr<Window> window = make_shared<Window>(getShared());
             if(window)
             {
-                window->addToDesktop();
+                window->initialize();
+                window->display();
             }
             return window;
         }
@@ -383,33 +376,7 @@
     
     sGuiController Patcher::createController()
     {
-<<<<<<< HEAD
-        return make_shared<Patcher::Controller>(getShared());
-    }
-    
-    Patcher::sLasso Patcher::createLasso()
-    {
-        sLasso lasso = make_shared<Lasso>(GuiModel::getContext());
-        if(lasso)
-        {
-            GuiModel::addChild(lasso);
-        }
-        return lasso;
-    }
-    
-    void Patcher::removeLasso(sLasso lasso)
-    {
-        GuiModel::removeChild(lasso);
-    }
-    
-    void Patcher::Lasso::draw(scGuiView view, Sketch& sketch) const
-    {
-        sketch.fillAll(Color(0.96, 0.96, 0.96, 0.4));
-        sketch.setColor(Color(0.96, 0.96, 0.96, 1.));
-        sketch.drawRectangle(view->getBounds().withZeroOrigin(), 1.);
-=======
         return Patcher::Controller::create(getShared());
->>>>>>> 94a010d4
     }
 }
 
