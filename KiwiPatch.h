/*
 ==============================================================================
 
 This file is part of the KIWI library.
 Copyright (c) 2014 Pierre Guillot & Eliott Paris.
 
 Permission is granted to use this software under the terms of either:
 a) the GPL v2 (or any later version)
 b) the Affero GPL v3
 
 Details of these licenses can be found at: www.gnu.org/licenses
 
 KIWI is distributed in the hope that it will be useful, but WITHOUT ANY
 WARRANTY; without even the implied warranty of MERCHANTABILITY or FITNESS FOR
 A PARTICULAR PURPOSE.  See the GNU General Public License for more details.
 
 ------------------------------------------------------------------------------
 
 To release a closed-source product which uses KIWI, contact : guillotpierre6@gmail.com
 
 ==============================================================================
*/

#ifndef __DEF_KIWI_PATCH__
#define __DEF_KIWI_PATCH__

#include "KiwiLink.h"

namespace Kiwi
{
    // ================================================================================ //
    //                                      PATCHER                                     //
    // ================================================================================ //
    
    //! The patcher manages objects and links.
    /**
     The patcher is... ??
     */
    class Patcher : public GuiModel, public DspChain, public Attr::Manager
	{
    public:
        class Window;
        typedef shared_ptr<Window>              sWindow;
        typedef weak_ptr<Window>                wWindow;
        typedef shared_ptr<const Window>        scWindow;
        typedef weak_ptr<const Window>          wcWindow;
        
        class Controller;
        typedef shared_ptr<Controller>          sController;
        typedef weak_ptr<Controller>            wController;
        typedef shared_ptr<const Controller>    scController;
        typedef weak_ptr<const Controller>      wcController;
        
        class Listener;
        typedef shared_ptr<Listener>            sListener;
        typedef weak_ptr<Listener>              wListener;
        typedef shared_ptr<const Listener>      scListener;
        typedef weak_ptr<const Listener>        wcListener;
        
    private:
        const wInstance             m_instance;
        vector<sObject>             m_objects;
        vector<sLink>               m_links;
        vector<ulong>               m_free_ids;
        mutable mutex               m_mutex;
        ListenerSet<Listener>       m_listeners;

        //! @internal Object and link creation.
        void createObject(Dico& dico);
        void createLink(Dico const& dico);
        
    public:
        //! Constructor.
        /** You should never call this method except if you really know what you're doing.
         */
        Patcher(sInstance instance) noexcept;
        
        //! Destructor.
        /** You should never call this method except if you really know what you're doing.
         */
        ~Patcher();
        
        //! The patcher creation method.
        /** The function allocates a patcher and initialize the defaults objects.
         @param instance The instance that will manage the patcher.
         @param dico The dico that will initialize the patcher.
         @return The patcher.
         */
        static sPatcher create(sInstance instance, Dico& dico);
        
        //! Add a patcher's listener.
        /** The function adds a patcher's listener.
         If the listener was already listening the patcher, the function has no effect.
         @param listener The listener to add.
         */
        void addListener(sListener listener) noexcept
        {
            m_listeners.add(listener);
        }
        
        //! Remove a patcher's listener.
        /** The function removes a patcher's listener.
         If the listener wasn't listening the patcher, the function has no effect.
         @param listener The listener to add.
         */
        void removeListener(sListener listener) noexcept
        {
            m_listeners.remove(listener);
        }
		
        //! Retrieve the instance that manages the patcher.
        /** The function retrieves the instance that manages the patcher.
         @return The instance that manages the patcher.
         */
        inline sInstance getInstance() const noexcept
        {
            return m_instance.lock();
        }
            
        //! Retrieve the shared pointer of the patcher.
        /** The function retrieves the shared pointer of the patcher.
         @return The shared pointer of the patcher.
         */
        inline scPatcher getShared() const noexcept
        {
            return static_pointer_cast<const Patcher>(DspChain::shared_from_this());
        }
        
        //! Retrieve the shared pointer of the patcher.
        /** The function retrieves the shared pointer of the patcher.
         @return The shared pointer of the patcher.
         */
        inline sPatcher getShared() noexcept
        {
            return static_pointer_cast<Patcher>(DspChain::shared_from_this());
        }

        //! Get the objects.
        /** The function retrieves the objects from the patcher.
         @return A vector with the objects.
         */
        inline vector<sObject> getObjects() const noexcept
        {
            lock_guard<mutex> guard(m_mutex);
            return m_objects;
        }
        
        //! Get an object with the id.
        /** The function retrieves an object with an id.
         @param id   The id of the object.
         */
        inline sObject getObjectWithId(ulong const _id) const noexcept
        {
            lock_guard<mutex> guard(m_mutex);
            for(vector<sObject>::size_type i = 0; i < m_objects.size(); i++)
            {
                if(m_objects[i]->getId() == _id)
                {
                    return m_objects[i];
                }
            }
            return nullptr;
        }
        
        //! Get the links.
        /** The function retrieves the links from the patcher.
         @return A vector of links.
         */
        vector<sLink> getLinks() const noexcept
        {
            lock_guard<mutex> guard(m_mutex);
            return m_links;
        }
        
        //! Append a dico.
        /** The function reads a dico and add the objects and links to the patcher.
         @param dico The dico.
         */
        void add(Dico const& dico);
        
        //! Free a object.
        /** The function removes a object from the patcher.
         @param object        The pointer to the object.
         */
        void remove(sObject object);
        
        //! Free a link.
        /** The function removes a link from the patcher.
         @param link        The pointer to the link.
         */
        void remove(sLink link);
        
        //! Bring a object to the front of the patcher.
        /** The function brings a object to the front of the patcher. The object will be setted as if it was the last object created and will be the last object of the vector of objects.
         @param object        The pointer to the object.
         */
        void toFront(sObject object);
        
        //! Bring a object to the back of the patcher.
        /** The function brings a object to the back of the patcher. The object will be setted as if it was the first object created and will be the first object of the vector of objects.
         @param object        The pointer to the object.
         */
        void toBack(sObject object);
        
        //! Write the patcher in a dico.
        /** The function writes the patcher in a dico.
         @param dico The dico.
         */
        void write(Dico& dico) const;
        
        //! The draw method that should be override.
        /** The function shoulds draw some stuff in the sketch.
         @param sketch A sketch to draw.
         */
        void draw(scGuiView view, Sketch& sketch) const;
        
        //! Create a new window for the patcher.
        /** The function creates a new window for the patcher.
         @return The window.
         */
        sGuiWindow createWindow();
        
        //! Retrieves the position of the model.
        /** The function retrieves the position of the model.
         @return The position of the model.
         */
        inline Point getPosition() const noexcept
        {
            return getAttrValue<Point>(Tags::position);
        }
        
        //! Retrieves the size of the model.
        /** The function retrieves the size of the model.
         @return The size of the model.
         */
        inline Size getSize() const noexcept
        {
            return getAttrValue<Size>(Tags::size);
        }
        
        //! Retrieves the bounds of the model.
        /** The function retrieves the bounds of the model.
         @return The bounds of the model.
         */
        inline Rectangle getBounds() const noexcept
        {
            return Rectangle(getPosition(), getSize());
        }
        
        //! Retrieve the "gridsize" attribute value of the patcher.
        /** The function retrieves the "gridsize" attribute value of the patcher.
         @return The "gridsize" attribute value of the patcher.
         */
        inline long getGridSize() const noexcept
        {
            return getAttrValue<long>(Tags::gridsize);
        }
        
        //! Retrieve the "locked_bgcolor" attribute value of the patcher.
        /** The function retrieves the "locked_bgcolor" attribute value of the patcher.
         @return The "locked_bgcolor" attribute value of the patcher.
         */
        inline Color getLockedBackgroundColor() const noexcept
        {
            return getAttrValue<Color>(Tags::locked_bgcolor);
        }
        
        //! Retrieve the "locked_bgcolor" attribute value of the patcher.
        /** The function retrieves the "locked_bgcolor" attribute value of the patcher.
         @return The "locked_bgcolor" attribute value of the patcher.
         */
        inline Color getUnlockedBackgroundColor() const noexcept
        {
            return getAttrValue<Color>(Tags::unlocked_bgcolor);
        }
        
    private:
        
        //! Create the controller.
        /** The function creates a controller of the patcher.
         @return The controller.
         */
        sGuiController createController() override;
    };
    
<<<<<<< HEAD
    class Patcher::Lasso : public GuiModel
=======
    // ================================================================================ //
    //                                  PATCHER LISTENER                                //
    // ================================================================================ //
    
    //! The patcher listener is an abstract class that subclasses should inherit from to receive notifications.
    /**
     The patcher listener is an abstract class that subclasses should inherit from to receive notifications related to object and link creation and deletion
     */
    class Patcher::Listener
>>>>>>> 94a010d4
    {
    public:
        //! The destructor.
        virtual ~Listener() {}
        
<<<<<<< HEAD
        Lasso(sGuiContext context) noexcept : GuiModel(context)
        {
            ;
        }
=======
        //! Receive the notification that an object has been created.
        /** The function is called by the patcher when an object has been created.
         @param object     The object.
         */
        virtual void objectCreated(sPatcher patcher, sObject object) = 0;
>>>>>>> 94a010d4
        
        //! Receive the notification that an object has been removed.
        /** The function is called by the patcher when an object has been removed.
         @param object     The object.
         */
        virtual void objectRemoved(sPatcher patcher, sObject object) = 0;
        
        //! Receive the notification that a link has been created.
        /** The function is called by the patcher when a link has been created.
         @param link     The link.
         */
<<<<<<< HEAD
        void draw(scGuiView view, Sketch& sketch) const;
        
        sGuiController createController() override
        {
            return nullptr;
        }
=======
        virtual void linkCreated(sPatcher patcher, sLink link) = 0;
        
        //! Receive the notification that a link has been removed.
        /** The function is called by the patcher when a link has been removed.
         @param link    The link.
         */
        virtual void linkRemoved(sPatcher patcher, sLink link) = 0;
>>>>>>> 94a010d4
    };
}


#endif


<|MERGE_RESOLUTION|>--- conflicted
+++ resolved
@@ -1,349 +1,302 @@
-/*
- ==============================================================================
- 
- This file is part of the KIWI library.
- Copyright (c) 2014 Pierre Guillot & Eliott Paris.
- 
- Permission is granted to use this software under the terms of either:
- a) the GPL v2 (or any later version)
- b) the Affero GPL v3
- 
- Details of these licenses can be found at: www.gnu.org/licenses
- 
- KIWI is distributed in the hope that it will be useful, but WITHOUT ANY
- WARRANTY; without even the implied warranty of MERCHANTABILITY or FITNESS FOR
- A PARTICULAR PURPOSE.  See the GNU General Public License for more details.
- 
- ------------------------------------------------------------------------------
- 
- To release a closed-source product which uses KIWI, contact : guillotpierre6@gmail.com
- 
- ==============================================================================
-*/
-
-#ifndef __DEF_KIWI_PATCH__
-#define __DEF_KIWI_PATCH__
-
-#include "KiwiLink.h"
-
-namespace Kiwi
-{
-    // ================================================================================ //
-    //                                      PATCHER                                     //
-    // ================================================================================ //
-    
-    //! The patcher manages objects and links.
-    /**
-     The patcher is... ??
-     */
-    class Patcher : public GuiModel, public DspChain, public Attr::Manager
-	{
-    public:
-        class Window;
-        typedef shared_ptr<Window>              sWindow;
-        typedef weak_ptr<Window>                wWindow;
-        typedef shared_ptr<const Window>        scWindow;
-        typedef weak_ptr<const Window>          wcWindow;
-        
-        class Controller;
-        typedef shared_ptr<Controller>          sController;
-        typedef weak_ptr<Controller>            wController;
-        typedef shared_ptr<const Controller>    scController;
-        typedef weak_ptr<const Controller>      wcController;
-        
-        class Listener;
-        typedef shared_ptr<Listener>            sListener;
-        typedef weak_ptr<Listener>              wListener;
-        typedef shared_ptr<const Listener>      scListener;
-        typedef weak_ptr<const Listener>        wcListener;
-        
-    private:
-        const wInstance             m_instance;
-        vector<sObject>             m_objects;
-        vector<sLink>               m_links;
-        vector<ulong>               m_free_ids;
-        mutable mutex               m_mutex;
-        ListenerSet<Listener>       m_listeners;
-
-        //! @internal Object and link creation.
-        void createObject(Dico& dico);
-        void createLink(Dico const& dico);
-        
-    public:
-        //! Constructor.
-        /** You should never call this method except if you really know what you're doing.
-         */
-        Patcher(sInstance instance) noexcept;
-        
-        //! Destructor.
-        /** You should never call this method except if you really know what you're doing.
-         */
-        ~Patcher();
-        
-        //! The patcher creation method.
-        /** The function allocates a patcher and initialize the defaults objects.
-         @param instance The instance that will manage the patcher.
-         @param dico The dico that will initialize the patcher.
-         @return The patcher.
-         */
-        static sPatcher create(sInstance instance, Dico& dico);
-        
-        //! Add a patcher's listener.
-        /** The function adds a patcher's listener.
-         If the listener was already listening the patcher, the function has no effect.
-         @param listener The listener to add.
-         */
-        void addListener(sListener listener) noexcept
-        {
-            m_listeners.add(listener);
-        }
-        
-        //! Remove a patcher's listener.
-        /** The function removes a patcher's listener.
-         If the listener wasn't listening the patcher, the function has no effect.
-         @param listener The listener to add.
-         */
-        void removeListener(sListener listener) noexcept
-        {
-            m_listeners.remove(listener);
-        }
-		
-        //! Retrieve the instance that manages the patcher.
-        /** The function retrieves the instance that manages the patcher.
-         @return The instance that manages the patcher.
-         */
-        inline sInstance getInstance() const noexcept
-        {
-            return m_instance.lock();
-        }
-            
-        //! Retrieve the shared pointer of the patcher.
-        /** The function retrieves the shared pointer of the patcher.
-         @return The shared pointer of the patcher.
-         */
-        inline scPatcher getShared() const noexcept
-        {
-            return static_pointer_cast<const Patcher>(DspChain::shared_from_this());
-        }
-        
-        //! Retrieve the shared pointer of the patcher.
-        /** The function retrieves the shared pointer of the patcher.
-         @return The shared pointer of the patcher.
-         */
-        inline sPatcher getShared() noexcept
-        {
-            return static_pointer_cast<Patcher>(DspChain::shared_from_this());
-        }
-
-        //! Get the objects.
-        /** The function retrieves the objects from the patcher.
-         @return A vector with the objects.
-         */
-        inline vector<sObject> getObjects() const noexcept
-        {
-            lock_guard<mutex> guard(m_mutex);
-            return m_objects;
-        }
-        
-        //! Get an object with the id.
-        /** The function retrieves an object with an id.
-         @param id   The id of the object.
-         */
-        inline sObject getObjectWithId(ulong const _id) const noexcept
-        {
-            lock_guard<mutex> guard(m_mutex);
-            for(vector<sObject>::size_type i = 0; i < m_objects.size(); i++)
-            {
-                if(m_objects[i]->getId() == _id)
-                {
-                    return m_objects[i];
-                }
-            }
-            return nullptr;
-        }
-        
-        //! Get the links.
-        /** The function retrieves the links from the patcher.
-         @return A vector of links.
-         */
-        vector<sLink> getLinks() const noexcept
-        {
-            lock_guard<mutex> guard(m_mutex);
-            return m_links;
-        }
-        
-        //! Append a dico.
-        /** The function reads a dico and add the objects and links to the patcher.
-         @param dico The dico.
-         */
-        void add(Dico const& dico);
-        
-        //! Free a object.
-        /** The function removes a object from the patcher.
-         @param object        The pointer to the object.
-         */
-        void remove(sObject object);
-        
-        //! Free a link.
-        /** The function removes a link from the patcher.
-         @param link        The pointer to the link.
-         */
-        void remove(sLink link);
-        
-        //! Bring a object to the front of the patcher.
-        /** The function brings a object to the front of the patcher. The object will be setted as if it was the last object created and will be the last object of the vector of objects.
-         @param object        The pointer to the object.
-         */
-        void toFront(sObject object);
-        
-        //! Bring a object to the back of the patcher.
-        /** The function brings a object to the back of the patcher. The object will be setted as if it was the first object created and will be the first object of the vector of objects.
-         @param object        The pointer to the object.
-         */
-        void toBack(sObject object);
-        
-        //! Write the patcher in a dico.
-        /** The function writes the patcher in a dico.
-         @param dico The dico.
-         */
-        void write(Dico& dico) const;
-        
-        //! The draw method that should be override.
-        /** The function shoulds draw some stuff in the sketch.
-         @param sketch A sketch to draw.
-         */
-        void draw(scGuiView view, Sketch& sketch) const;
-        
-        //! Create a new window for the patcher.
-        /** The function creates a new window for the patcher.
-         @return The window.
-         */
-        sGuiWindow createWindow();
-        
-        //! Retrieves the position of the model.
-        /** The function retrieves the position of the model.
-         @return The position of the model.
-         */
-        inline Point getPosition() const noexcept
-        {
-            return getAttrValue<Point>(Tags::position);
-        }
-        
-        //! Retrieves the size of the model.
-        /** The function retrieves the size of the model.
-         @return The size of the model.
-         */
-        inline Size getSize() const noexcept
-        {
-            return getAttrValue<Size>(Tags::size);
-        }
-        
-        //! Retrieves the bounds of the model.
-        /** The function retrieves the bounds of the model.
-         @return The bounds of the model.
-         */
-        inline Rectangle getBounds() const noexcept
-        {
-            return Rectangle(getPosition(), getSize());
-        }
-        
-        //! Retrieve the "gridsize" attribute value of the patcher.
-        /** The function retrieves the "gridsize" attribute value of the patcher.
-         @return The "gridsize" attribute value of the patcher.
-         */
-        inline long getGridSize() const noexcept
-        {
-            return getAttrValue<long>(Tags::gridsize);
-        }
-        
-        //! Retrieve the "locked_bgcolor" attribute value of the patcher.
-        /** The function retrieves the "locked_bgcolor" attribute value of the patcher.
-         @return The "locked_bgcolor" attribute value of the patcher.
-         */
-        inline Color getLockedBackgroundColor() const noexcept
-        {
-            return getAttrValue<Color>(Tags::locked_bgcolor);
-        }
-        
-        //! Retrieve the "locked_bgcolor" attribute value of the patcher.
-        /** The function retrieves the "locked_bgcolor" attribute value of the patcher.
-         @return The "locked_bgcolor" attribute value of the patcher.
-         */
-        inline Color getUnlockedBackgroundColor() const noexcept
-        {
-            return getAttrValue<Color>(Tags::unlocked_bgcolor);
-        }
-        
-    private:
-        
-        //! Create the controller.
-        /** The function creates a controller of the patcher.
-         @return The controller.
-         */
-        sGuiController createController() override;
-    };
-    
-<<<<<<< HEAD
-    class Patcher::Lasso : public GuiModel
-=======
-    // ================================================================================ //
-    //                                  PATCHER LISTENER                                //
-    // ================================================================================ //
-    
-    //! The patcher listener is an abstract class that subclasses should inherit from to receive notifications.
-    /**
-     The patcher listener is an abstract class that subclasses should inherit from to receive notifications related to object and link creation and deletion
-     */
-    class Patcher::Listener
->>>>>>> 94a010d4
-    {
-    public:
-        //! The destructor.
-        virtual ~Listener() {}
-        
-<<<<<<< HEAD
-        Lasso(sGuiContext context) noexcept : GuiModel(context)
-        {
-            ;
-        }
-=======
-        //! Receive the notification that an object has been created.
-        /** The function is called by the patcher when an object has been created.
-         @param object     The object.
-         */
-        virtual void objectCreated(sPatcher patcher, sObject object) = 0;
->>>>>>> 94a010d4
-        
-        //! Receive the notification that an object has been removed.
-        /** The function is called by the patcher when an object has been removed.
-         @param object     The object.
-         */
-        virtual void objectRemoved(sPatcher patcher, sObject object) = 0;
-        
-        //! Receive the notification that a link has been created.
-        /** The function is called by the patcher when a link has been created.
-         @param link     The link.
-         */
-<<<<<<< HEAD
-        void draw(scGuiView view, Sketch& sketch) const;
-        
-        sGuiController createController() override
-        {
-            return nullptr;
-        }
-=======
-        virtual void linkCreated(sPatcher patcher, sLink link) = 0;
-        
-        //! Receive the notification that a link has been removed.
-        /** The function is called by the patcher when a link has been removed.
-         @param link    The link.
-         */
-        virtual void linkRemoved(sPatcher patcher, sLink link) = 0;
->>>>>>> 94a010d4
-    };
-}
-
-
-#endif
-
-
+/*
+ ==============================================================================
+ 
+ This file is part of the KIWI library.
+ Copyright (c) 2014 Pierre Guillot & Eliott Paris.
+ 
+ Permission is granted to use this software under the terms of either:
+ a) the GPL v2 (or any later version)
+ b) the Affero GPL v3
+ 
+ Details of these licenses can be found at: www.gnu.org/licenses
+ 
+ KIWI is distributed in the hope that it will be useful, but WITHOUT ANY
+ WARRANTY; without even the implied warranty of MERCHANTABILITY or FITNESS FOR
+ A PARTICULAR PURPOSE.  See the GNU General Public License for more details.
+ 
+ ------------------------------------------------------------------------------
+ 
+ To release a closed-source product which uses KIWI, contact : guillotpierre6@gmail.com
+ 
+ ==============================================================================
+*/
+
+#ifndef __DEF_KIWI_PATCH__
+#define __DEF_KIWI_PATCH__
+
+#include "KiwiLink.h"
+
+namespace Kiwi
+{
+    // ================================================================================ //
+    //                                      PATCHER                                     //
+    // ================================================================================ //
+    
+    //! The patcher manages objects and links.
+    /**
+     The patcher is... ??
+     */
+    class Patcher : public GuiSketcher, public DspChain
+	{
+    public:
+        class Window;
+        typedef shared_ptr<Window>              sWindow;
+        typedef weak_ptr<Window>                wWindow;
+        typedef shared_ptr<const Window>        scWindow;
+        typedef weak_ptr<const Window>          wcWindow;
+        
+        class Controller;
+        typedef shared_ptr<Controller>          sController;
+        typedef weak_ptr<Controller>            wController;
+        typedef shared_ptr<const Controller>    scController;
+        typedef weak_ptr<const Controller>      wcController;
+        
+        class Listener;
+        typedef shared_ptr<Listener>            sListener;
+        typedef weak_ptr<Listener>              wListener;
+        typedef shared_ptr<const Listener>      scListener;
+        typedef weak_ptr<const Listener>        wcListener;
+        
+    private:
+        const wInstance             m_instance;
+        vector<sObject>             m_objects;
+        vector<sLink>               m_links;
+        vector<ulong>               m_free_ids;
+        mutable mutex               m_mutex;
+        ListenerSet<Listener>       m_listeners;
+
+        //! @internal Object and link creation.
+        void createObject(Dico& dico);
+        void createLink(Dico const& dico);
+        
+    public:
+        //! Constructor.
+        /** You should never call this method except if you really know what you're doing.
+         */
+        Patcher(sInstance instance) noexcept;
+        
+        //! Destructor.
+        /** You should never call this method except if you really know what you're doing.
+         */
+        ~Patcher();
+        
+        //! The patcher creation method.
+        /** The function allocates a patcher and initialize the defaults objects.
+         @param instance The instance that will manage the patcher.
+         @param dico The dico that will initialize the patcher.
+         @return The patcher.
+         */
+        static sPatcher create(sInstance instance, Dico& dico);
+        
+        //! Add a patcher's listener.
+        /** The function adds a patcher's listener.
+         If the listener was already listening the patcher, the function has no effect.
+         @param listener The listener to add.
+         */
+        void addListener(sListener listener) noexcept
+        {
+            m_listeners.add(listener);
+        }
+        
+        //! Remove a patcher's listener.
+        /** The function removes a patcher's listener.
+         If the listener wasn't listening the patcher, the function has no effect.
+         @param listener The listener to add.
+         */
+        void removeListener(sListener listener) noexcept
+        {
+            m_listeners.remove(listener);
+        }
+		
+        //! Retrieve the instance that manages the patcher.
+        /** The function retrieves the instance that manages the patcher.
+         @return The instance that manages the patcher.
+         */
+        inline sInstance getInstance() const noexcept
+        {
+            return m_instance.lock();
+        }
+            
+        //! Retrieve the shared pointer of the patcher.
+        /** The function retrieves the shared pointer of the patcher.
+         @return The shared pointer of the patcher.
+         */
+        inline scPatcher getShared() const noexcept
+        {
+            return static_pointer_cast<const Patcher>(DspChain::shared_from_this());
+        }
+        
+        //! Retrieve the shared pointer of the patcher.
+        /** The function retrieves the shared pointer of the patcher.
+         @return The shared pointer of the patcher.
+         */
+        inline sPatcher getShared() noexcept
+        {
+            return static_pointer_cast<Patcher>(DspChain::shared_from_this());
+        }
+
+        //! Get the objects.
+        /** The function retrieves the objects from the patcher.
+         @return A vector with the objects.
+         */
+        inline vector<sObject> getObjects() const noexcept
+        {
+            lock_guard<mutex> guard(m_mutex);
+            return m_objects;
+        }
+        
+        //! Get an object with the id.
+        /** The function retrieves an object with an id.
+         @param id   The id of the object.
+         */
+        inline sObject getObjectWithId(ulong const _id) const noexcept
+        {
+            lock_guard<mutex> guard(m_mutex);
+            for(vector<sObject>::size_type i = 0; i < m_objects.size(); i++)
+            {
+                if(m_objects[i]->getId() == _id)
+                {
+                    return m_objects[i];
+                }
+            }
+            return nullptr;
+        }
+        
+        //! Get the links.
+        /** The function retrieves the links from the patcher.
+         @return A vector of links.
+         */
+        vector<sLink> getLinks() const noexcept
+        {
+            lock_guard<mutex> guard(m_mutex);
+            return m_links;
+        }
+        
+        //! Append a dico.
+        /** The function reads a dico and add the objects and links to the patcher.
+         @param dico The dico.
+         */
+        void add(Dico const& dico);
+        
+        //! Free a object.
+        /** The function removes a object from the patcher.
+         @param object        The pointer to the object.
+         */
+        void remove(sObject object);
+        
+        //! Free a link.
+        /** The function removes a link from the patcher.
+         @param link        The pointer to the link.
+         */
+        void remove(sLink link);
+        
+        //! Bring a object to the front of the patcher.
+        /** The function brings a object to the front of the patcher. The object will be setted as if it was the last object created and will be the last object of the vector of objects.
+         @param object        The pointer to the object.
+         */
+        void toFront(sObject object);
+        
+        //! Bring a object to the back of the patcher.
+        /** The function brings a object to the back of the patcher. The object will be setted as if it was the first object created and will be the first object of the vector of objects.
+         @param object        The pointer to the object.
+         */
+        void toBack(sObject object);
+        
+        //! Write the patcher in a dico.
+        /** The function writes the patcher in a dico.
+         @param dico The dico.
+         */
+        void write(Dico& dico) const;
+        
+        //! The draw method that should be override.
+        /** The function shoulds draw some stuff in the sketch.
+         @param sketch A sketch to draw.
+         */
+        void draw(scGuiView view, Sketch& sketch) const override;
+        
+        //! Create a new window for the patcher.
+        /** The function creates a new window for the patcher.
+         @return The window.
+         */
+        sGuiWindow createWindow();
+        
+        //! Retrieve the "gridsize" attribute value of the patcher.
+        /** The function retrieves the "gridsize" attribute value of the patcher.
+         @return The "gridsize" attribute value of the patcher.
+         */
+        inline long getGridSize() const noexcept
+        {
+            return getAttrValue<long>(Tags::gridsize);
+        }
+        
+        //! Retrieve the "locked_bgcolor" attribute value of the patcher.
+        /** The function retrieves the "locked_bgcolor" attribute value of the patcher.
+         @return The "locked_bgcolor" attribute value of the patcher.
+         */
+        inline Color getLockedBackgroundColor() const noexcept
+        {
+            return getAttrValue<Color>(Tags::locked_bgcolor);
+        }
+        
+        //! Retrieve the "locked_bgcolor" attribute value of the patcher.
+        /** The function retrieves the "locked_bgcolor" attribute value of the patcher.
+         @return The "locked_bgcolor" attribute value of the patcher.
+         */
+        inline Color getUnlockedBackgroundColor() const noexcept
+        {
+            return getAttrValue<Color>(Tags::unlocked_bgcolor);
+        }
+        
+    private:
+        
+        //! Create the controller.
+        /** The function creates a controller of the patcher.
+         @return The controller.
+         */
+        sGuiController createController() override;
+    };
+    
+    // ================================================================================ //
+    //                                  PATCHER LISTENER                                //
+    // ================================================================================ //
+    
+    //! The patcher listener is an abstract class that subclasses should inherit from to receive notifications.
+    /**
+     The patcher listener is an abstract class that subclasses should inherit from to receive notifications related to object and link creation and deletion
+     */
+    class Patcher::Listener
+    {
+    public:
+        //! The destructor.
+        virtual ~Listener() {}
+        
+        //! Receive the notification that an object has been created.
+        /** The function is called by the patcher when an object has been created.
+         @param object     The object.
+         */
+        virtual void objectCreated(sPatcher patcher, sObject object) = 0;
+        
+        //! Receive the notification that an object has been removed.
+        /** The function is called by the patcher when an object has been removed.
+         @param object     The object.
+         */
+        virtual void objectRemoved(sPatcher patcher, sObject object) = 0;
+        
+        //! Receive the notification that a link has been created.
+        /** The function is called by the patcher when a link has been created.
+         @param link     The link.
+         */
+        virtual void linkCreated(sPatcher patcher, sLink link) = 0;
+        
+        //! Receive the notification that a link has been removed.
+        /** The function is called by the patcher when a link has been removed.
+         @param link    The link.
+         */
+        virtual void linkRemoved(sPatcher patcher, sLink link) = 0;
+    };
+}
+
+
+#endif
+
+